--- conflicted
+++ resolved
@@ -255,12 +255,8 @@
         values, fields_set, _ = pydantic.validate_model(
             self, data, not pk_only
         )
-<<<<<<< HEAD
         
         object.__setattr__(self, "__dict__", values)
-=======
-        object.__setattr__(self, "__values__", values)
->>>>>>> e008f01d
         object.__setattr__(self, "__fields_set__", fields_set)
 
     @property
